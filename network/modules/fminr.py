--- conflicted
+++ resolved
@@ -115,19 +115,11 @@
         layers.append(nn.Conv2d(inp_channels, self.out_channels, kernel_size=1))  # No activation on output layer
         return nn.Sequential(*layers)
     
-<<<<<<< HEAD
-    def _make_complex_gabor_mlp(self, omega_0, sigma) -> nn.Sequential:
-        """Create the MLP network with complex Gabor activation."""
-        layers = []
-        inp_channels = self.mlp_inp_channels
-        layers.append(ComplexGaborActivation(omega_0=omega_0, sigma=sigma))
-=======
     def _make_complex_gabor_mlp(self, omega_0: float = 20.0, sigma: float = 10.0) -> nn.Sequential:
         """Create the MLP network with complex Gabor activation."""
         layers = []
         inp_channels = self.mlp_inp_channels
         # layers.append(ComplexGaborActivation(omega_0=omega_0, sigma=sigma))
->>>>>>> 3f444e6c
         for hidden_channel in self.hidden_channels:
             layers.append(nn.Conv2d(inp_channels, hidden_channel, kernel_size=1))
             layers.append(ComplexGaborActivation(omega_0=omega_0, sigma=sigma))
@@ -145,10 +137,6 @@
         # Apply omega_0 scaling to the sine activation
         return torch.sin(self.omega_0 * x)
     
-<<<<<<< HEAD
-
-=======
->>>>>>> 3f444e6c
 class ComplexGaborActivation(nn.Module):
     def __init__(self, omega_0: float = 20.0, sigma: float = 10.0):
         super(ComplexGaborActivation, self).__init__()
@@ -156,9 +144,5 @@
         self.sigma = sigma
 
     def forward(self, x: torch.Tensor) -> torch.Tensor:
-<<<<<<< HEAD
         return torch.exp(1j * self.omega_0 * x) * torch.exp(-(torch.abs(self.sigma *x)**2))
-=======
-        return torch.exp(1j * self.omega_0 * x) * torch.exp(-(torch.abs(self.sigma *x)**2))
-    
->>>>>>> 3f444e6c
+    